--- conflicted
+++ resolved
@@ -1,10 +1,5 @@
-<<<<<<< HEAD
-# Uncomment the following lines to enable the Corne RGB Underglow
+# Uncomment the following lines to enable the Microdox RGB Underglow
 # CONFIG_ZMK_RGB_UNDERGLOW=y
-=======
-# Uncomment the following lines to enable the Microdox RGB Underglow
-# ZMK_RGB_UNDERGLOW=y
->>>>>>> 348a44a8
 # CONFIG_WS2812_STRIP=y
 
 # Uncomment the following line to enable the Microdox OLED Display
